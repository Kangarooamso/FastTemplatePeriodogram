--- conflicted
+++ resolved
@@ -59,8 +59,6 @@
 
     zeros = compute_zeros(template.ptensors, sums)
 
-<<<<<<< HEAD
-
     # Check boundaries, too
     if not  1 in zeros: zeros.append(1)
     if not -1 in zeros: zeros.append(-1)
@@ -106,64 +104,13 @@
                 bfpars = ModelFitParams(a=amplitude, b=np.cos(wtauz),
                                         c=c, sgn=int(np.sign(np.sin(wtauz))))
 
-=======
-    
-    # Check boundaries, too
-    if not  1 in zeros: zeros.append(1)
-    if not -1 in zeros: zeros.append(-1)
-
-    # compute phase shift due to non-zero x[0]
-    tshift = (freq * t[0]) % 1.0
-
-
-    print(zeros)
-
-    max_pz, bfpars = None, None
-    for bz in zeros:
-        for sgn_ in [ -1, 1 ]:
-            A = Avec(bz, cn, sn, sgn=sgn_)
-            B = Bvec(bz, cn, sn, sgn=sgn_)
-
-            AYCBYS = np.dot(A, sums.YC[:H]) + np.dot(B, sums.YS[:H])
-            ACBS   = np.dot(A, sums.C[:H])  + np.dot(B, sums.S[:H])
-
-            # Obtain amplitude for a given b=cos(wtau) and sign(sin(wtau))
-            amplitude = get_a_from_b(bz, cn, sn, sums, A=A, B=B, AYCBYS=AYCBYS)
-
-            # Skip negative amplitude solutions
-            if amplitude < 0 and not allow_negative_amplitudes: 
-                continue
-
-            # Compute periodogram
-            pz = amplitude * AYCBYS / YY
-
-            # Record the best-fit parameters for this template
-            if max_pz is None or pz > max_pz:
-                # Get offset
-                c = ybar - amplitude * ACBS
-
-                # Correct for the fact that we've shifted t -> t - t0
-                # during the NFFT
-                wtauz = np.arccos(bz)
-                if sgn_ < 0:
-                    wtauz = 2 * np.pi - wtauz
-                wtauz += tshift * 2 * np.pi
-
-                # Store best-fit parameters
-                bfpars = ModelFitParams(a=amplitude, b=np.cos(wtauz), 
-                                        c=c, sgn=int(np.sign(np.sin(wtauz))))
-
->>>>>>> dcb4e594
+
                 max_pz = pz
 
     if bfpars is None:
         raise Warning("could not find positive amplitude solution for freq = %.3e"%(freq))
         return ModelFitParams(a=0, b=1, c=ybar, sgn=1), 0.
-<<<<<<< HEAD
-
-=======
-        
->>>>>>> dcb4e594
+
     return max_pz, bfpars
 
 
@@ -233,11 +180,8 @@
                 amplitude = get_a_from_b(bz, cn, sn, sums, A=A, B=B, AYCBYS=AYCBYS)
 
                 # Skip negative amplitude solutions
-<<<<<<< HEAD
-                if amplitude < 0 and not allow_negative_amplitudes:
-=======
+
                 if amplitude < 0 and not allow_negative_amplitudes: 
->>>>>>> dcb4e594
                     continue
 
                 # Compute periodogram
