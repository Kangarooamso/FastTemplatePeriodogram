"""Tests of high-level methods for revised modeler class"""
import numpy as np
<<<<<<< HEAD
from ..modeler import FastTemplateModeler, FastMultiTemplateModeler, TemplateModel
from ..template import Template
from ..utils import weights, ModelFitParams
from ..fast_template_periodogram import fit_template
=======
from ..modeler import FastTemplateModeler, FastMultiTemplateModeler
from ..template import Template
from ..utils import weights

>>>>>>> dcb4e594
from numpy.testing import assert_allclose
from scipy.interpolate import interp1d
import pytest


def template_function(phase,
                      c_n=[-0.181, -0.075, -0.020],
                      s_n=[-0.110, 0.000,  0.030]):
    n = 1 + np.arange(len(c_n))[:, np.newaxis]
    return (np.dot(c_n, np.cos(2 * np.pi * n * phase)) +
            np.dot(s_n, np.sin(2 * np.pi * n * phase)))


@pytest.fixture
def template():
    phase = np.linspace(0, 1, 100, endpoint=False)
    return phase, template_function(phase)


@pytest.fixture
def data(N=30, T=5, period=0.9, coeffs=(5, 10),
         yerr=0.1, rseed=42):
    rand = np.random.RandomState(rseed)
    t = T * rand.rand(N)
    y = coeffs[0] + coeffs[1] * template_function(t / period)
    y += yerr * rand.randn(N)
    return t, y, yerr * np.ones_like(y)

<<<<<<< HEAD
def data_from_template(template, parameters, N=30, T=5, period=0.9, yerr=0.1, rseed=42):
    
    rand = np.random.RandomState(rseed)
    model = TemplateModel(template, parameters=parameters, frequency=1./period)
    
    t = np.sort(T * rand.rand(N))
    y = model(t) + yerr * rand.randn(N)

    return t, y, yerr * np.ones_like(y)
=======
>>>>>>> dcb4e594

def shift_template(template, tau):
    return lambda phase, tau=tau : template(phase - tau)


def get_amplitude_and_offset(freq, template, data):
    """ 
    Obtain optimal amplitude and offset from shifted template.
    amplitude = E[(y-ybar) * M(omega * t)] / Var(M(omega * t))
    offset    = ybar - amplitude * E[M(omega * t)]
    """
    t, y, yerr = data

    w = weights(yerr)
    ybar = np.dot(w, y)

    M = template((t*freq)%1.0)
    covym = np.dot(w, np.multiply(y - ybar, M))
    varm = np.dot(w, np.multiply(M, M))

    amplitude = covym / varm
    offset = ybar - amplitude * np.dot(w, M)

    return amplitude, offset


def chi2_template_fit(freq, template, data):
    """
    obtain the chi2 (weighted sum of squared residuals)
    for a given (shifted) template
    """

    t, y, yerr = data
    amp, offset = get_amplitude_and_offset(freq, template, data)

    M = template((t * freq)%1.0)

    w = weights(yerr)

    return np.dot(w, (y - amp * M - offset)**2)


def direct_periodogram(freq, template, data, nshifts=100):
    """
    computes periodogram at a given frequency directly, 
    using grid search for the best phase shift
    """

    taus = np.linspace(0, 1, nshifts)
    t, y, yerr = data
    w = weights(yerr)

    chi2_0 = np.dot(w, (y - np.dot(w, y))**2)


    chi2_tau = lambda tau : chi2_template_fit(freq, shift_template(template, tau), data)
    chi2s = [ chi2_tau(tau) for tau in taus ]

    return 1. - min(chi2s) / chi2_0


def truncate_template(phase, y, nharmonics):
    fft = np.fft.fft(y[::-1])
    c_n, s_n = zip(*[ (p.real/len(phase), p.imag/len(phase)) for i,p in enumerate(fft) \
                     if i > 0 and i <= int(nharmonics) ])

    return c_n, s_n

def convert_template(temp, nharmonics):
    phase, y_phase = temp 
    c_n, s_n = truncate_template(phase, y_phase, nharmonics)

    template = Template(c_n, s_n)
    template.precompute()
    return template 

def get_ftau(parameters):
    omega_tau = np.arccos(parameters.b)
    if parameters.sgn < 0:
        omega_tau = 2 * np.pi - omega_tau

    return (omega_tau / (2 * np.pi))%1.0


def pdg(data, y_fit):
    t, y, yerr = data
    w = weights(yerr)

    ybar = np.dot(w, y)

    chi2 = np.dot(w, (y - y_fit)**2)
    chi2_0 = np.dot(w, (y - ybar)**2)

    return 1 - chi2 / chi2_0


@pytest.mark.parametrize('nharmonics', [1, 2, 3, 4, 5])
def test_fast_template_method(nharmonics, template, data):
    t, y, yerr = data
    phase, y_phase = template
    w = weights(yerr)

    chi2_0 = np.dot(w, (y - np.dot(w, y))**2)

    c_n, s_n = truncate_template(phase, y_phase, nharmonics)

    temp = Template(c_n, s_n)
    temp.precompute()

    model = FastTemplateModeler(template=temp)
    model.fit(t, y, yerr)
    freq_template, power_template = model.autopower(samples_per_peak=10, nyquist_factor=1)

  
    pdg = lambda freq : direct_periodogram(freq, temp, data)
    direct_power_template = np.array([ pdg(freq) for freq in freq_template ])

    #assert_allclose(power_template, direct_power_template)

    dp = np.absolute(power_template - direct_power_template)
    from scipy.stats import pearsonr
    r, pval = pearsonr(power_template, direct_power_template)
    
    inds = np.argsort(-dp)

    nbad = 0
    dp_crit = 5E-2
    for frq, ptmp, pdir, dpval in zip(freq_template[inds], power_template[inds], direct_power_template[inds], dp[inds]):
        if dpval > dp_crit:
            nbad += 1
            #print("%.5e %.5e %.5e %.5e %.5e"%(frq, ptmp, pdir, dpval, chi2_0))

    #import matplotlib
    #matplotlib.use('Agg')
    #import matplotlib.pyplot as plt 
    #f, ax = plt.subplots()
    #ax.plot(freq_template, power_template, color='r', label='ftp')
    #ax.plot(freq_template, direct_power_template, color='k', label='direct')
    #ax.set_xlim(min(freq_template), max(freq_template))
    #ax.legend(loc='best')
    #f.savefig('compare.png')

    #print("pearson r correlation = %e"%(r))
    #print("median err: %e, max err = %e, nbad = %d"%(np.median(dp), max(dp), nbad))

    assert(float(np.argmax(power_template) - np.argmax(direct_power_template)) / len(power_template) < 0.01)
    assert(max(dp) < 0.5)
    #assert(nbad < max([ int(0.05 * len(dp)), 2 ]))
    assert(np.median(dp) < 5E-3)


@pytest.mark.parametrize('nharmonics', [1, 2, 3, 4, 5])
def test_best_model(nharmonics, template, data):
    samples_per_peak, nyquist_factor = 4, 1

    t, y, yerr = data
    phase, y_phase = template
    w = weights(yerr)
    ybar = np.dot(w, y)

    chi2_0 = np.dot(w, (y - ybar)**2)
    c_n, s_n = truncate_template(phase, y_phase, nharmonics)
    temp = Template(c_n, s_n)

    modeler = FastTemplateModeler(template=temp).fit(t, y, yerr)
<<<<<<< HEAD
    freq, P = modeler.autopower(samples_per_peak = samples_per_peak,
                                nyquist_factor = nyquist_factor,
=======
    freq, P = modeler.autopower(samples_per_peak = samples_per_peak, 
                                nyquist_factor = nyquist_factor, 
>>>>>>> dcb4e594
                               save_best_model = True)

    y_model = modeler.best_model(t)
    chi2_m = np.dot(w, (y - y_model)**2)

    P_max = 1 - chi2_m / chi2_0

    assert( abs(P_max - max(P)) < 1E-3 * max(P) )


@pytest.mark.parametrize('nharmonics', [1, 2, 3, 4, 5])
def test_multi_template_method(nharmonics, template, data):
    t, y, yerr = data
    phase, y_phase = template
    w = weights(yerr)

    c_n, s_n = truncate_template(phase, y_phase, nharmonics)
    c_n2, s_n2 = c_n + np.random.rand(len(c_n)), s_n + np.random.rand(len(c_n))


    temp = Template(c_n, s_n)
    temp2 = Template(c_n2, s_n2)

    temp.precompute()
    temp2.precompute()

    model1 = FastTemplateModeler(template=temp).fit(t, y, yerr)
    model2 = FastTemplateModeler(template=temp2).fit(t, y, yerr)

    freq, p1 = model1.autopower(samples_per_peak=10, nyquist_factor=1, save_best_model=False)
    freq, p2 = model2.autopower(samples_per_peak=10, nyquist_factor=1, save_best_model=False)

    model = FastMultiTemplateModeler(templates=[ temp, temp2 ])
    model.fit(t, y, yerr)
    freq_template, p_multi = model.autopower(samples_per_peak=10, nyquist_factor=1, save_best_model=False)

    #for P1, P2, Pmult in zip(p1, p2, p_multi):
    #    print("Pmult={0}, P1={1}, P2={2}".format(Pmult, P1, P2))
    #    assert(abs(Pmult - max([ P1, P2 ])) < 1E-3*Pmult)

<<<<<<< HEAD

@pytest.mark.parametrize('nharmonics', [1, 2, 3, 4, 5])
def test_autopower_and_power_are_consistent(nharmonics, template, data):
    t, y, yerr = data 
    temp = convert_template(template, nharmonics)

    temp2 = Template(c_n = np.random.rand(nharmonics), 
                     s_n = np.random.rand(nharmonics))

    temp2.precompute()
    modeler_single = FastTemplateModeler(template=temp).fit(t, y, yerr)

    # MULTI-template
    modeler_multi = FastMultiTemplateModeler(templates=[temp, temp2])
    modeler_multi.fit(t, y, yerr)

    for modeler in [ modeler_single, modeler_multi ]:
        freqs, p_auto = modeler.autopower()

        p_single = [ modeler.power(freq) for freq in freqs ]

        assert_allclose(p_auto, p_single)

@pytest.mark.parametrize('nharmonics', [1, 2, 3, 4, 5])
def test_best_model_and_fit_model_are_consistent(nharmonics, template, data):
    t, y, yerr = data
    temp = convert_template(template, nharmonics)

    temp2 = Template(c_n = np.random.rand(nharmonics), 
                     s_n = np.random.rand(nharmonics))

    temp2.precompute()
    modeler_single = FastTemplateModeler(template = temp).fit(t, y, yerr)

    modeler_multi = FastMultiTemplateModeler(templates = [temp, temp2])
    modeler_multi.fit(t, y, yerr)

    for modeler in [ modeler_single, modeler_multi ]:
        freqs, p_auto = modeler.autopower(save_best_model=True)


        i = np.argmax(p_auto)
        fit_model_params = modeler.fit_model(freqs[i]).parameters._asdict()
        best_model_params = modeler.best_model.parameters._asdict()

        for par in best_model_params.keys():
            assert(abs(best_model_params[par] \
                - fit_model_params[par]) < 1E-3 * np.std(y))
    
@pytest.mark.parametrize('ndata', [ 5, 10, 30, 50, 100, 200 ])
@pytest.mark.parametrize('nharmonics', [1, 2, 3, 4, 5])
def test_inject_and_recover(nharmonics, ndata, period=0.9, ntest=50, tol=1E-2, rseed=42):
    amplitudes = np.random.rand(ntest)
    bvalues = 2 * np.random.rand(ntest) - 1
    offsets = np.random.rand(ntest)
    sgns    = np.sign(np.random.rand(ntest) - 0.5)


    rand = np.random if rseed is None else np.random.RandomState(rseed)


    for a, b, c, sgn in zip(amplitudes, bvalues, offsets, sgns):
        parameters = ModelFitParams(a=a, b=b, c=c, sgn=sgn)

        c_n, s_n = rand.rand(nharmonics), rand.rand(nharmonics)

        template = Template(c_n=c_n, s_n=s_n)

        template.precompute()

        t, y, yerr = data_from_template(template, parameters, period=period,
                                             yerr=0.001, rseed=rseed)

        max_p, best_pars = fit_template(t, y, yerr, template, 1./period,
                                           allow_negative_amplitudes=True)

        assert(abs(best_pars.a - parameters.a) / parameters.a < tol)
        assert(abs(best_pars.c - parameters.c) / parameters.c < tol)


        ftau = get_ftau(parameters)
        ftau_fit = get_ftau(best_pars)

        assert((ftau - ftau_fit)%1.0 < tol)


        signal = TemplateModel(template, parameters)
        model  = TemplateModel(template, best_pars)
        
        signal_power = pdg((t, y, yerr), signal(t))
        fit_power = pdg((t, y, yerr), model(t))

        # no absolute value here, its possible to find better fit with noise
        assert((signal_power - fit_power) / signal_power < tol)
=======
>>>>>>> dcb4e594
<|MERGE_RESOLUTION|>--- conflicted
+++ resolved
@@ -1,16 +1,11 @@
 """Tests of high-level methods for revised modeler class"""
 import numpy as np
-<<<<<<< HEAD
+
 from ..modeler import FastTemplateModeler, FastMultiTemplateModeler, TemplateModel
 from ..template import Template
 from ..utils import weights, ModelFitParams
 from ..fast_template_periodogram import fit_template
-=======
-from ..modeler import FastTemplateModeler, FastMultiTemplateModeler
-from ..template import Template
-from ..utils import weights
-
->>>>>>> dcb4e594
+
 from numpy.testing import assert_allclose
 from scipy.interpolate import interp1d
 import pytest
@@ -39,7 +34,6 @@
     y += yerr * rand.randn(N)
     return t, y, yerr * np.ones_like(y)
 
-<<<<<<< HEAD
 def data_from_template(template, parameters, N=30, T=5, period=0.9, yerr=0.1, rseed=42):
     
     rand = np.random.RandomState(rseed)
@@ -49,8 +43,7 @@
     y = model(t) + yerr * rand.randn(N)
 
     return t, y, yerr * np.ones_like(y)
-=======
->>>>>>> dcb4e594
+
 
 def shift_template(template, tau):
     return lambda phase, tau=tau : template(phase - tau)
@@ -216,13 +209,10 @@
     temp = Template(c_n, s_n)
 
     modeler = FastTemplateModeler(template=temp).fit(t, y, yerr)
-<<<<<<< HEAD
-    freq, P = modeler.autopower(samples_per_peak = samples_per_peak,
-                                nyquist_factor = nyquist_factor,
-=======
+
     freq, P = modeler.autopower(samples_per_peak = samples_per_peak, 
                                 nyquist_factor = nyquist_factor, 
->>>>>>> dcb4e594
+
                                save_best_model = True)
 
     y_model = modeler.best_model(t)
@@ -263,7 +253,6 @@
     #    print("Pmult={0}, P1={1}, P2={2}".format(Pmult, P1, P2))
     #    assert(abs(Pmult - max([ P1, P2 ])) < 1E-3*Pmult)
 
-<<<<<<< HEAD
 
 @pytest.mark.parametrize('nharmonics', [1, 2, 3, 4, 5])
 def test_autopower_and_power_are_consistent(nharmonics, template, data):
@@ -357,6 +346,4 @@
         fit_power = pdg((t, y, yerr), model(t))
 
         # no absolute value here, its possible to find better fit with noise
-        assert((signal_power - fit_power) / signal_power < tol)
-=======
->>>>>>> dcb4e594
+        assert((signal_power - fit_power) / signal_power < tol)